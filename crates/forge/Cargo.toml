--- conflicted
+++ resolved
@@ -52,7 +52,6 @@
 alloy-dyn-abi.workspace = true
 alloy-json-abi.workspace = true
 alloy-primitives = { workspace = true, features = ["serde"] }
-alloy-providers.workspace = true
 alloy-rpc-types.workspace = true
 alloy-provider = { workspace = true, features = ["reqwest", "ws", "ipc"] }
 alloy-network.workspace = true
@@ -83,11 +82,7 @@
 thiserror = "1"
 tokio = { version = "1", features = ["time"] }
 toml = { version = "0.8", features = ["preserve_order"] }
-<<<<<<< HEAD
-toml_edit = "0.21"
-=======
 toml_edit = "0.22.4"
->>>>>>> 30f145ff
 watchexec = "2.3.2"
 evm-disassembler.workspace = true
 rustc-hash.workspace = true
@@ -111,12 +106,7 @@
 paste = "1.0"
 path-slash = "0.2"
 pretty_assertions.workspace = true
-<<<<<<< HEAD
-serial_test = "3"
-svm = { package = "svm-rs", version = "0.4", default-features = false, features = ["rustls"] }
-=======
 svm = { package = "svm-rs", version = "0.5", default-features = false, features = ["rustls"] }
->>>>>>> 30f145ff
 tempfile = "3"
 tracing-subscriber = { workspace = true, features = ["env-filter", "fmt"] }
 
