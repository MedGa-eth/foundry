use super::NestedValue;
use crate::cmd::{
    init::get_commit_hash,
    script::{
        transaction::{wrapper, AdditionalContract, TransactionWithMetadata},
        verify::VerifyBundle,
    },
    verify::provider::VerificationProviderType,
};
use alloy_primitives::{Address, TxHash};
use ethers_core::types::{transaction::eip2718::TypedTransaction, TransactionReceipt};
use eyre::{ContextCompat, Result, WrapErr};
use foundry_cli::utils::now;
<<<<<<< HEAD
use foundry_common::{fs, SELECTOR_LEN};
=======
use foundry_common::{
    fs, shell,
    types::{ToAlloy, ToEthers},
    SELECTOR_LEN,
};
use foundry_compilers::{artifacts::Libraries, ArtifactId};
>>>>>>> 120ae66d
use foundry_config::Config;
use serde::{Deserialize, Serialize};
use std::{
    collections::{HashMap, VecDeque},
    io::{BufWriter, Write},
    path::{Path, PathBuf},
};
<<<<<<< HEAD
use tracing::trace;
=======
use yansi::Paint;
>>>>>>> 120ae66d

pub const DRY_RUN_DIR: &str = "dry-run";

/// Helper that saves the transactions sequence and its state on which transactions have been
/// broadcasted
#[derive(Deserialize, Serialize, Clone, Default)]
pub struct ScriptSequence {
    pub transactions: VecDeque<TransactionWithMetadata>,
    #[serde(serialize_with = "wrapper::serialize_receipts")]
    pub receipts: Vec<TransactionReceipt>,
    pub libraries: Vec<String>,
    pub pending: Vec<TxHash>,
    #[serde(skip)]
    pub path: PathBuf,
    #[serde(skip)]
    pub sensitive_path: PathBuf,
    pub returns: HashMap<String, NestedValue>,
    pub timestamp: u64,
    pub chain: u64,
    /// If `True`, the sequence belongs to a `MultiChainSequence` and won't save to disk as usual.
    pub multi: bool,
    pub commit: Option<String>,
}

/// Sensitive values from the transactions in a script sequence
#[derive(Deserialize, Serialize, Clone, Default)]
pub struct SensitiveTransactionMetadata {
    pub rpc: Option<String>,
}

/// Sensitive info from the script sequence which is saved into the cache folder
#[derive(Deserialize, Serialize, Clone, Default)]
pub struct SensitiveScriptSequence {
    pub transactions: VecDeque<SensitiveTransactionMetadata>,
}

impl From<&mut ScriptSequence> for SensitiveScriptSequence {
    fn from(sequence: &mut ScriptSequence) -> Self {
        SensitiveScriptSequence {
            transactions: sequence
                .transactions
                .iter()
                .map(|tx| SensitiveTransactionMetadata { rpc: tx.rpc.clone() })
                .collect(),
        }
    }
}

impl ScriptSequence {
    pub fn new(
        transactions: VecDeque<TransactionWithMetadata>,
        returns: HashMap<String, NestedValue>,
        sig: &str,
        target: &ArtifactId,
        config: &Config,
        broadcasted: bool,
        is_multi: bool,
    ) -> Result<Self> {
        let chain = config.chain.unwrap_or_default().id();

        let (path, sensitive_path) = ScriptSequence::get_paths(
            &config.broadcast,
            &config.cache_path,
            sig,
            target,
            chain,
            broadcasted && !is_multi,
        )?;

        let commit = get_commit_hash(&config.__root.0);

        Ok(ScriptSequence {
            transactions,
            returns,
            receipts: vec![],
            pending: vec![],
            path,
            sensitive_path,
            timestamp: now().as_secs(),
            libraries: vec![],
            chain,
            multi: is_multi,
            commit,
        })
    }

    /// Loads The sequence for the corresponding json file
    pub fn load(
        config: &Config,
        sig: &str,
        target: &ArtifactId,
        chain_id: u64,
        broadcasted: bool,
    ) -> Result<Self> {
        let (path, sensitive_path) = ScriptSequence::get_paths(
            &config.broadcast,
            &config.cache_path,
            sig,
            target,
            chain_id,
            broadcasted,
        )?;

        let mut script_sequence: Self = foundry_compilers::utils::read_json_file(&path)
            .wrap_err(format!("Deployment not found for chain `{chain_id}`."))?;

        let sensitive_script_sequence: SensitiveScriptSequence =
            foundry_compilers::utils::read_json_file(&sensitive_path).wrap_err(format!(
                "Deployment's sensitive details not found for chain `{chain_id}`."
            ))?;

        script_sequence
            .transactions
            .iter_mut()
            .enumerate()
            .for_each(|(i, tx)| tx.rpc = sensitive_script_sequence.transactions[i].rpc.clone());

        script_sequence.path = path;
        script_sequence.sensitive_path = sensitive_path;

        Ok(script_sequence)
    }

    /// Saves the transactions as file if it's a standalone deployment.
    pub fn save(&mut self) -> Result<()> {
        if self.multi || self.transactions.is_empty() {
            return Ok(())
        }

        self.timestamp = now().as_secs();
        let ts_name = format!("run-{}.json", self.timestamp);

        let sensitive_script_sequence: SensitiveScriptSequence = self.into();

        // broadcast folder writes
        //../run-latest.json
        let mut writer = BufWriter::new(fs::create_file(&self.path)?);
        serde_json::to_writer_pretty(&mut writer, &self)?;
        writer.flush()?;
        //../run-[timestamp].json
        fs::copy(&self.path, self.path.with_file_name(&ts_name))?;

        // cache folder writes
        //../run-latest.json
        let mut writer = BufWriter::new(fs::create_file(&self.sensitive_path)?);
        serde_json::to_writer_pretty(&mut writer, &sensitive_script_sequence)?;
        writer.flush()?;
        //../run-[timestamp].json
        fs::copy(&self.sensitive_path, self.sensitive_path.with_file_name(&ts_name))?;

        sh_note!("Transactions saved to: {}", self.path.display())?;
        sh_note!("Sensitive values saved to: {}", self.sensitive_path.display())?;

        Ok(())
    }

    pub fn add_receipt(&mut self, receipt: TransactionReceipt) {
        self.receipts.push(receipt);
    }

    /// Sorts all receipts with ascending transaction index
    pub fn sort_receipts(&mut self) {
        self.receipts.sort_unstable()
    }

    pub fn add_pending(&mut self, index: usize, tx_hash: TxHash) {
        if !self.pending.contains(&tx_hash) {
            self.transactions[index].hash = Some(tx_hash);
            self.pending.push(tx_hash);
        }
    }

    pub fn remove_pending(&mut self, tx_hash: TxHash) {
        self.pending.retain(|element| element != &tx_hash);
    }

    pub fn add_libraries(&mut self, libraries: Libraries) {
        self.libraries = libraries
            .libs
            .iter()
            .flat_map(|(file, libs)| {
                libs.iter()
                    .map(|(name, address)| format!("{}:{name}:{address}", file.to_string_lossy()))
            })
            .collect();
    }

    /// Gets paths in the formats
    /// ./broadcast/[contract_filename]/[chain_id]/[sig]-[timestamp].json and
    /// ./cache/[contract_filename]/[chain_id]/[sig]-[timestamp].json
    pub fn get_paths(
        broadcast: &Path,
        cache: &Path,
        sig: &str,
        target: &ArtifactId,
        chain_id: u64,
        broadcasted: bool,
    ) -> Result<(PathBuf, PathBuf)> {
        let mut broadcast = broadcast.to_path_buf();
        let mut cache = cache.to_path_buf();
        let mut common = PathBuf::new();

        let target_fname = target.source.file_name().wrap_err("No filename.")?;
        common.push(target_fname);
        common.push(chain_id.to_string());
        if !broadcasted {
            common.push(DRY_RUN_DIR);
        }

        broadcast.push(common.clone());
        cache.push(common);

        fs::create_dir_all(&broadcast)?;
        fs::create_dir_all(&cache)?;

        // TODO: ideally we want the name of the function here if sig is calldata
        let filename = sig_to_file_name(sig);

        broadcast.push(format!("{filename}-latest.json"));
        cache.push(format!("{filename}-latest.json"));

        Ok((broadcast, cache))
    }

    /// Checks that there is an Etherscan key for the chain id of this sequence.
    pub fn verify_preflight_check(&self, config: &Config, verify: &VerifyBundle) -> Result<()> {
        if config.get_etherscan_api_key(Some(self.chain.into())).is_none() &&
            verify.verifier.verifier == VerificationProviderType::Etherscan
        {
            eyre::bail!(
                "Etherscan API key wasn't found for chain id {}. On-chain execution aborted",
                self.chain
            )
        }

        Ok(())
    }

    /// Given the broadcast log, it matches transactions with receipts, and tries to verify any
    /// created contract on etherscan.
    pub async fn verify_contracts(
        &mut self,
        config: &Config,
        mut verify: VerifyBundle,
    ) -> Result<()> {
        trace!(target: "script", "verifying {} contracts [{}]", verify.known_contracts.len(), self.chain);

        verify.set_chain(config, self.chain.into());

        if verify.etherscan.key.is_some() ||
            verify.verifier.verifier != VerificationProviderType::Etherscan
        {
            trace!(target: "script", "prepare future verifications");

            let mut future_verifications = Vec::with_capacity(self.receipts.len());
            let mut unverifiable_contracts = vec![];

            // Make sure the receipts have the right order first.
            self.sort_receipts();

            for (receipt, tx) in self.receipts.iter_mut().zip(self.transactions.iter()) {
                // create2 hash offset
                let mut offset = 0;

                if tx.is_create2() {
                    receipt.contract_address = tx.contract_address.map(|a| a.to_ethers());
                    offset = 32;
                }

                // Verify contract created directly from the transaction
                if let (Some(address), Some(data)) =
                    (receipt.contract_address.map(|h| h.to_alloy()), tx.typed_tx().data())
                {
                    match verify.get_verify_args(address, offset, &data.0, &self.libraries) {
                        Some(verify) => future_verifications.push(verify.run()),
                        None => unverifiable_contracts.push(address),
                    };
                }

                // Verify potential contracts created during the transaction execution
                for AdditionalContract { address, init_code, .. } in &tx.additional_contracts {
                    match verify.get_verify_args(*address, 0, init_code, &self.libraries) {
                        Some(verify) => future_verifications.push(verify.run()),
                        None => unverifiable_contracts.push(*address),
                    };
                }
            }

            trace!(target: "script", "collected {} verification jobs and {} unverifiable contracts", future_verifications.len(), unverifiable_contracts.len());

            self.check_unverified(unverifiable_contracts, verify);

            let num_verifications = future_verifications.len();
            sh_println!("##\nStart verification for ({num_verifications}) contracts")?;
            for verification in future_verifications {
                verification.await?;
            }

            sh_println!("All ({num_verifications}) contracts were verified!")?;
        }

        Ok(())
    }

    /// Let the user know if there are any contracts which can not be verified. Also, present some
    /// hints on potential causes.
    fn check_unverified(&self, unverifiable_contracts: Vec<Address>, verify: VerifyBundle) {
        if !unverifiable_contracts.is_empty() {
            let _ = sh_warn!(
                "We haven't found any matching bytecode for the following contracts: {unverifiable_contracts:?}.\n\
                 This may occur when resuming a verification, \
                 but the underlying source code or compiler version has changed.",
            );

            if let Some(commit) = &self.commit {
                let current_commit = verify
                    .project_paths
                    .root
                    .map(|root| get_commit_hash(&root).unwrap_or_default())
                    .unwrap_or_default();

                if &current_commit != commit {
                    let _ = sh_println!(
                        "\tScript was broadcasted on commit `{commit}`, \
                         but we are at `{current_commit}`."
                    );
                }
            }
        }
    }

    /// Returns the list of the transactions without the metadata.
    pub fn typed_transactions(&self) -> Vec<(String, &TypedTransaction)> {
        self.transactions
            .iter()
            .map(|tx| {
                (tx.rpc.clone().expect("to have been filled with a proper rpc"), tx.typed_tx())
            })
            .collect()
    }
}

impl Drop for ScriptSequence {
    fn drop(&mut self) {
        self.sort_receipts();
        self.save().expect("not able to save deployment sequence");
    }
}

/// Converts the `sig` argument into the corresponding file path.
///
/// This accepts either the signature of the function or the raw calldata

fn sig_to_file_name(sig: &str) -> String {
    if let Some((name, _)) = sig.split_once('(') {
        // strip until call argument parenthesis
        return name.to_string()
    }
    // assume calldata if `sig` is hex
    if let Ok(calldata) = hex::decode(sig) {
        // in which case we return the function signature
        return hex::encode(&calldata[..SELECTOR_LEN])
    }

    // return sig as is
    sig.to_string()
}

#[cfg(test)]
mod tests {
    use super::*;

    #[test]
    fn can_convert_sig() {
        assert_eq!(sig_to_file_name("run()").as_str(), "run");
        assert_eq!(
            sig_to_file_name(
                "522bb704000000000000000000000000f39fd6e51aad88f6f4ce6ab8827279cfFFb92266"
            )
            .as_str(),
            "522bb704"
        );
    }
}<|MERGE_RESOLUTION|>--- conflicted
+++ resolved
@@ -11,16 +11,12 @@
 use ethers_core::types::{transaction::eip2718::TypedTransaction, TransactionReceipt};
 use eyre::{ContextCompat, Result, WrapErr};
 use foundry_cli::utils::now;
-<<<<<<< HEAD
-use foundry_common::{fs, SELECTOR_LEN};
-=======
 use foundry_common::{
     fs, shell,
     types::{ToAlloy, ToEthers},
     SELECTOR_LEN,
 };
 use foundry_compilers::{artifacts::Libraries, ArtifactId};
->>>>>>> 120ae66d
 use foundry_config::Config;
 use serde::{Deserialize, Serialize};
 use std::{
@@ -28,11 +24,7 @@
     io::{BufWriter, Write},
     path::{Path, PathBuf},
 };
-<<<<<<< HEAD
-use tracing::trace;
-=======
 use yansi::Paint;
->>>>>>> 120ae66d
 
 pub const DRY_RUN_DIR: &str = "dry-run";
 
