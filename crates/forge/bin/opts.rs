use crate::cmd::{
    bind::BindArgs, build::BuildArgs, cache::CacheArgs, clone::CloneArgs, config, coverage,
    create::CreateArgs, debug::DebugArgs, doc::DocArgs, flatten, fmt::FmtArgs, geiger, generate,
    init::InitArgs, inspect, install::InstallArgs, remappings::RemappingArgs, remove::RemoveArgs,
<<<<<<< HEAD
    replay::ReplayArgs, selectors::SelectorsSubcommands, snapshot, test, tree, update,
=======
    selectors::SelectorsSubcommands, snapshot, soldeer, test, tree, update,
>>>>>>> 32f01e30
};
use clap::{Parser, Subcommand, ValueHint};
use forge_script::ScriptArgs;
use forge_verify::{bytecode::VerifyBytecodeArgs, VerifyArgs, VerifyCheckArgs};
use std::path::PathBuf;

const VERSION_MESSAGE: &str = concat!(
    env!("CARGO_PKG_VERSION"),
    " (",
    env!("VERGEN_GIT_SHA"),
    " ",
    env!("VERGEN_BUILD_TIMESTAMP"),
    ")"
);

/// Build, test, fuzz, debug and deploy Solidity contracts.
#[derive(Parser)]
#[command(
    name = "forge",
    version = VERSION_MESSAGE,
    after_help = "Find more information in the book: http://book.getfoundry.sh/reference/forge/forge.html",
    next_display_order = None,
)]
pub struct Forge {
    #[command(subcommand)]
    pub cmd: ForgeSubcommand,
}

#[derive(Subcommand)]
#[allow(clippy::large_enum_variant)]
pub enum ForgeSubcommand {
    /// Run the project's tests.
    #[command(visible_alias = "t")]
    Test(test::TestArgs),

    /// Run a smart contract as a script, building transactions that can be sent onchain.
    Script(ScriptArgs),

    /// Generate coverage reports.
    Coverage(coverage::CoverageArgs),

    /// Generate Rust bindings for smart contracts.
    #[command(alias = "bi")]
    Bind(BindArgs),

    /// Build the project's smart contracts.
    #[command(visible_aliases = ["b", "compile"])]
    Build(BuildArgs),

    /// Clone a contract from Etherscan.
    Clone(CloneArgs),

    /// Debugs a single smart contract as a script.
    #[command(visible_alias = "d")]
    Debug(DebugArgs),

    /// Update one or multiple dependencies.
    ///
    /// If no arguments are provided, then all dependencies are updated.
    #[command(visible_alias = "u")]
    Update(update::UpdateArgs),

    /// Install one or multiple dependencies.
    ///
    /// If no arguments are provided, then existing dependencies will be installed.
    #[command(visible_alias = "i")]
    Install(InstallArgs),

    /// Remove one or multiple dependencies.
    #[command(visible_alias = "rm")]
    Remove(RemoveArgs),

    /// Get the automatically inferred remappings for the project.
    #[command(visible_alias = "re")]
    Remappings(RemappingArgs),

    #[command(visible_alias = "rp")]
    Replay(ReplayArgs),

    /// Verify smart contracts on Etherscan.
    #[command(visible_alias = "v")]
    VerifyContract(VerifyArgs),

    /// Check verification status on Etherscan.
    #[command(visible_alias = "vc")]
    VerifyCheck(VerifyCheckArgs),

    /// Deploy a smart contract.
    #[command(visible_alias = "c")]
    Create(CreateArgs),

    /// Create a new Forge project.
    Init(InitArgs),

    /// Generate shell completions script.
    #[command(visible_alias = "com")]
    Completions {
        #[arg(value_enum)]
        shell: clap_complete::Shell,
    },

    /// Generate Fig autocompletion spec.
    #[command(visible_alias = "fig")]
    GenerateFigSpec,

    /// Remove the build artifacts and cache directories.
    #[command(visible_alias = "cl")]
    Clean {
        /// The project's root path.
        ///
        /// By default root of the Git repository, if in one,
        /// or the current working directory.
        #[arg(long, value_hint = ValueHint::DirPath, value_name = "PATH")]
        root: Option<PathBuf>,
    },

    /// Manage the Foundry cache.
    Cache(CacheArgs),

    /// Create a snapshot of each test's gas usage.
    #[command(visible_alias = "s")]
    Snapshot(snapshot::SnapshotArgs),

    /// Display the current config.
    #[command(visible_alias = "co")]
    Config(config::ConfigArgs),

    /// Flatten a source file and all of its imports into one file.
    #[command(visible_alias = "f")]
    Flatten(flatten::FlattenArgs),

    /// Format Solidity source files.
    Fmt(FmtArgs),

    /// Get specialized information about a smart contract.
    #[command(visible_alias = "in")]
    Inspect(inspect::InspectArgs),

    /// Display a tree visualization of the project's dependency graph.
    #[command(visible_alias = "tr")]
    Tree(tree::TreeArgs),

    /// Detects usage of unsafe cheat codes in a project and its dependencies.
    Geiger(geiger::GeigerArgs),

    /// Generate documentation for the project.
    Doc(DocArgs),

    /// Function selector utilities
    #[command(visible_alias = "se")]
    Selectors {
        #[command(subcommand)]
        command: SelectorsSubcommands,
    },

    /// Generate scaffold files.
    Generate(generate::GenerateArgs),

    /// Verify the deployed bytecode against its source.
    #[clap(visible_alias = "vb")]
    VerifyBytecode(VerifyBytecodeArgs),

    /// Soldeer dependency manager.
    Soldeer(soldeer::SoldeerArgs),
}

#[cfg(test)]
mod tests {
    use super::*;
    use clap::CommandFactory;

    #[test]
    fn verify_cli() {
        Forge::command().debug_assert();
    }
}<|MERGE_RESOLUTION|>--- conflicted
+++ resolved
@@ -2,11 +2,7 @@
     bind::BindArgs, build::BuildArgs, cache::CacheArgs, clone::CloneArgs, config, coverage,
     create::CreateArgs, debug::DebugArgs, doc::DocArgs, flatten, fmt::FmtArgs, geiger, generate,
     init::InitArgs, inspect, install::InstallArgs, remappings::RemappingArgs, remove::RemoveArgs,
-<<<<<<< HEAD
-    replay::ReplayArgs, selectors::SelectorsSubcommands, snapshot, test, tree, update,
-=======
-    selectors::SelectorsSubcommands, snapshot, soldeer, test, tree, update,
->>>>>>> 32f01e30
+    replay::ReplayArgs, selectors::SelectorsSubcommands, snapshot, soldeer, test, tree, update,
 };
 use clap::{Parser, Subcommand, ValueHint};
 use forge_script::ScriptArgs;
