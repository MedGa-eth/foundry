use crate::{init_tracing, TestCommand};
use alloy_primitives::{Address, U256};
use ethers_core::types::NameOrAddress;
use ethers_providers::Middleware;
use eyre::Result;
use foundry_common::{
    provider::ethers::{get_http_provider, RetryProvider},
    types::{ToAlloy, ToEthers},
};
use std::{collections::BTreeMap, fs, path::Path, str::FromStr};

const BROADCAST_TEST_PATH: &str = "src/Broadcast.t.sol";
const TESTDATA: &str = concat!(env!("CARGO_MANIFEST_DIR"), "/../../testdata");

/// A helper struct to test forge script scenarios
pub struct ScriptTester {
    pub accounts_pub: Vec<Address>,
    pub accounts_priv: Vec<String>,
    pub provider: Option<RetryProvider>,
    pub nonces: BTreeMap<u32, U256>,
    pub address_nonces: BTreeMap<Address, U256>,
    pub cmd: TestCommand,
}

impl ScriptTester {
    /// Creates a new instance of a Tester for the given contract
    pub fn new(
        mut cmd: TestCommand,
        endpoint: Option<&str>,
        project_root: &Path,
        target_contract: &str,
    ) -> Self {
        init_tracing();
        ScriptTester::copy_testdata(project_root).unwrap();
        cmd.set_current_dir(project_root);

        cmd.args([
            "script",
            "-R",
            "ds-test/=lib/",
            "-R",
            "cheats/=cheats/",
            target_contract,
            "--root",
            project_root.to_str().unwrap(),
            "-vvvvv",
        ]);

        let mut provider = None;
        if let Some(endpoint) = endpoint {
            cmd.args(["--fork-url", endpoint]);
            provider = Some(get_http_provider(endpoint))
        }

        ScriptTester {
            accounts_pub: vec![
                Address::from_str("0xf39Fd6e51aad88F6F4ce6aB8827279cffFb92266").unwrap(),
                Address::from_str("0x70997970C51812dc3A010C7d01b50e0d17dc79C8").unwrap(),
                Address::from_str("0x3C44CdDdB6a900fa2b585dd299e03d12FA4293BC").unwrap(),
            ],
            accounts_priv: vec![
                "ac0974bec39a17e36ba4a6b4d238ff944bacb478cbed5efcae784d7bf4f2ff80".to_string(),
                "59c6995e998f97a5a0044966f0945389dc9e86dae88c7a8412f4603b6b78690d".to_string(),
                "5de4111afa1a4b94908f83103eb1f1706367c2e68ca870fc3fb9a804cdab365a".to_string(),
            ],
            provider,
            nonces: BTreeMap::default(),
            address_nonces: BTreeMap::default(),
            cmd,
        }
    }

    /// Creates a new instance of a Tester for the `broadcast` test at the given `project_root` by
    /// configuring the `TestCommand` with script
    pub fn new_broadcast(cmd: TestCommand, endpoint: &str, project_root: &Path) -> Self {
        let target_contract = project_root.join(BROADCAST_TEST_PATH).to_string_lossy().to_string();

        // copy the broadcast test
        fs::copy(
            Self::testdata_path().join("default/cheats/Broadcast.t.sol"),
            project_root.join(BROADCAST_TEST_PATH),
        )
        .expect("Failed to initialize broadcast contract");

        Self::new(cmd, Some(endpoint), project_root, &target_contract)
    }

    /// Creates a new instance of a Tester for the `broadcast` test at the given `project_root` by
    /// configuring the `TestCommand` with script without an endpoint
    pub fn new_broadcast_without_endpoint(cmd: TestCommand, project_root: &Path) -> Self {
        let target_contract = project_root.join(BROADCAST_TEST_PATH).to_string_lossy().to_string();

        // copy the broadcast test
        let testdata = Self::testdata_path();
        fs::copy(
            testdata.join("default/cheats/Broadcast.t.sol"),
            project_root.join(BROADCAST_TEST_PATH),
        )
        .expect("Failed to initialize broadcast contract");

        Self::new(cmd, None, project_root, &target_contract)
    }

    /// Returns the path to the dir that contains testdata
    fn testdata_path() -> &'static Path {
        Path::new(TESTDATA)
    }

    /// Initialises the test contracts by copying them into the workspace
    fn copy_testdata(current_dir: &Path) -> Result<()> {
        let testdata = Self::testdata_path();
        fs::create_dir_all(current_dir.join("cheats"))?;
        fs::copy(testdata.join("cheats/Vm.sol"), current_dir.join("cheats/Vm.sol"))?;
        fs::copy(testdata.join("lib/ds-test/src/test.sol"), current_dir.join("lib/test.sol"))?;
        Ok(())
    }

    pub async fn load_private_keys(&mut self, keys_indexes: &[u32]) -> &mut Self {
        for &index in keys_indexes {
            self.cmd.args(["--private-keys", &self.accounts_priv[index as usize]]);

            if let Some(provider) = &self.provider {
                let nonce = provider
                    .get_transaction_count(
                        NameOrAddress::Address(self.accounts_pub[index as usize].to_ethers()),
                        None,
                    )
                    .await
                    .unwrap();
                self.nonces.insert(index, nonce.to_alloy());
            }
        }
        self
    }

    pub async fn load_addresses(&mut self, addresses: &[Address]) -> &mut Self {
        for &address in addresses {
            let nonce = self
                .provider
                .as_ref()
                .unwrap()
                .get_transaction_count(NameOrAddress::Address(address.to_ethers()), None)
                .await
                .unwrap();
            self.address_nonces.insert(address, nonce.to_alloy());
        }
        self
    }

    pub fn add_deployer(&mut self, index: u32) -> &mut Self {
        self.sender(self.accounts_pub[index as usize])
    }

    /// Adds given address as sender
    pub fn sender(&mut self, addr: Address) -> &mut Self {
        self.args(&["--sender", addr.to_string().as_str()])
    }

    pub fn add_sig(&mut self, contract_name: &str, sig: &str) -> &mut Self {
        self.args(&["--tc", contract_name, "--sig", sig])
    }

    /// Adds the `--unlocked` flag
    pub fn unlocked(&mut self) -> &mut Self {
        self.arg("--unlocked")
    }

    pub fn simulate(&mut self, expected: ScriptOutcome) -> &mut Self {
        self.run(expected)
    }

    pub fn broadcast(&mut self, expected: ScriptOutcome) -> &mut Self {
        self.arg("--broadcast").run(expected)
    }

    pub fn resume(&mut self, expected: ScriptOutcome) -> &mut Self {
        self.arg("--resume").run(expected)
    }

    /// `[(private_key_slot, expected increment)]`
    pub async fn assert_nonce_increment(&mut self, keys_indexes: &[(u32, u32)]) -> &mut Self {
        for &(private_key_slot, expected_increment) in keys_indexes {
            let addr = self.accounts_pub[private_key_slot as usize];
            let nonce = self
                .provider
                .as_ref()
                .unwrap()
                .get_transaction_count(NameOrAddress::Address(addr.to_ethers()), None)
                .await
                .unwrap();
            let prev_nonce = self.nonces.get(&private_key_slot).unwrap();

            assert_eq!(
                nonce,
                (prev_nonce + U256::from(expected_increment)).to_ethers(),
                "nonce not incremented correctly for {addr}: \
                 {prev_nonce} + {expected_increment} != {nonce}"
            );
        }
        self
    }

    /// In Vec<(address, expected increment)>
    pub async fn assert_nonce_increment_addresses(
        &mut self,
        address_indexes: &[(Address, u32)],
    ) -> &mut Self {
        for (address, expected_increment) in address_indexes {
            let nonce = self
                .provider
                .as_ref()
                .unwrap()
                .get_transaction_count(NameOrAddress::Address(address.to_ethers()), None)
                .await
                .unwrap();
            let prev_nonce = self.address_nonces.get(address).unwrap();

            assert_eq!(nonce, (prev_nonce + U256::from(*expected_increment)).to_ethers());
        }
        self
    }

    pub fn run(&mut self, expected: ScriptOutcome) -> &mut Self {
        let (stdout, stderr) = self.cmd.unchecked_output_lossy();
        trace!(target: "tests", "STDOUT\n{stdout}\n\nSTDERR\n{stderr}");

        let output = if expected.is_err() { &stderr } else { &stdout };
        if !output.contains(expected.as_str()) {
            let which = if expected.is_err() { "stderr" } else { "stdout" };
            panic!(
                "--STDOUT--\n{stdout}\n\n--STDERR--\n{stderr}\n\n--EXPECTED--\n{:?} in {which}",
                expected.as_str()
            );
        }

        self
    }

    pub fn slow(&mut self) -> &mut Self {
        self.arg("--slow")
    }

    pub fn arg(&mut self, arg: &str) -> &mut Self {
        self.cmd.arg(arg);
        self
    }

    pub fn args(&mut self, args: &[&str]) -> &mut Self {
        self.cmd.args(args);
        self
    }
}

/// Various `forge` script results
#[derive(Debug)]
pub enum ScriptOutcome {
    OkNoEndpoint,
    OkSimulation,
    OkBroadcast,
    WarnSpecifyDeployer,
    MissingSender,
    MissingWallet,
    StaticCallNotAllowed,
    ScriptFailed,
    UnsupportedLibraries,
    ErrorSelectForkOnBroadcast,
    OkRun,
}

impl ScriptOutcome {
    pub fn as_str(&self) -> &'static str {
        match self {
            Self::OkNoEndpoint => "If you wish to simulate on-chain transactions pass a RPC URL.",
            Self::OkSimulation => "SIMULATION COMPLETE. To broadcast these",
            Self::OkBroadcast => "ONCHAIN EXECUTION COMPLETE & SUCCESSFUL",
            Self::WarnSpecifyDeployer => "You have more than one deployer who could predeploy libraries. Using `--sender` instead.",
            Self::MissingSender => "You seem to be using Foundry's default sender. Be sure to set your own --sender",
            Self::MissingWallet => "No associated wallet",
            Self::StaticCallNotAllowed => "staticcall`s are not allowed after `broadcast`; use `startBroadcast` instead",
            Self::ScriptFailed => "script failed: ",
            Self::UnsupportedLibraries => "Multi chain deployment does not support library linking at the moment.",
            Self::ErrorSelectForkOnBroadcast => "cannot select forks during a broadcast",
            Self::OkRun => "Script ran successfully",
        }
    }

    pub fn is_err(&self) -> bool {
        match self {
            ScriptOutcome::OkNoEndpoint |
            ScriptOutcome::OkSimulation |
            ScriptOutcome::OkBroadcast |
<<<<<<< HEAD
            ScriptOutcome::WarnSpecifyDeployer |
            ScriptOutcome::OkRun => false,
=======
            ScriptOutcome::WarnSpecifyDeployer => false,
>>>>>>> 10b2fdcf
            ScriptOutcome::MissingSender |
            ScriptOutcome::MissingWallet |
            ScriptOutcome::StaticCallNotAllowed |
            ScriptOutcome::UnsupportedLibraries |
            ScriptOutcome::ErrorSelectForkOnBroadcast |
            ScriptOutcome::ScriptFailed => true,
        }
    }
}<|MERGE_RESOLUTION|>--- conflicted
+++ resolved
@@ -289,12 +289,7 @@
             ScriptOutcome::OkNoEndpoint |
             ScriptOutcome::OkSimulation |
             ScriptOutcome::OkBroadcast |
-<<<<<<< HEAD
-            ScriptOutcome::WarnSpecifyDeployer |
-            ScriptOutcome::OkRun => false,
-=======
             ScriptOutcome::WarnSpecifyDeployer => false,
->>>>>>> 10b2fdcf
             ScriptOutcome::MissingSender |
             ScriptOutcome::MissingWallet |
             ScriptOutcome::StaticCallNotAllowed |
