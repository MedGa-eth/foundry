<<<<<<< HEAD
msrv = "1.72"

disallowed-macros = [
    # See `foundry_common::shell`
    { path = "std::print", reason = "use `sh_print` or similar macros instead" },
    { path = "std::eprint", reason = "use `sh_eprint` or similar macros instead" },
    { path = "std::println", reason = "use `sh_println` or similar macros instead" },
    { path = "std::eprintln", reason = "use `sh_eprintln` or similar macros instead" },
]
=======
msrv = "1.74"
>>>>>>> 120ae66d
<|MERGE_RESOLUTION|>--- conflicted
+++ resolved
@@ -1,5 +1,4 @@
-<<<<<<< HEAD
-msrv = "1.72"
+msrv = "1.74"
 
 disallowed-macros = [
     # See `foundry_common::shell`
@@ -7,7 +6,4 @@
     { path = "std::eprint", reason = "use `sh_eprint` or similar macros instead" },
     { path = "std::println", reason = "use `sh_println` or similar macros instead" },
     { path = "std::eprintln", reason = "use `sh_eprintln` or similar macros instead" },
-]
-=======
-msrv = "1.74"
->>>>>>> 120ae66d
+]